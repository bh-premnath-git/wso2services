--- conflicted
+++ resolved
@@ -7,14 +7,10 @@
 import httpx
 import json
 from typing import Optional, Any, Dict
-<<<<<<< HEAD
-from botocore.exceptions import ClientError
-=======
 
 import aioboto3
 from botocore.config import Config as BotoConfig
 from urllib.parse import urlparse
->>>>>>> cc12040e
 
 # Add common module to path BEFORE importing shared utils/config
 common_path = os.path.abspath(os.path.join(os.path.dirname(__file__), '..', '..', 'common'))
@@ -23,11 +19,7 @@
 else:
     sys.path.insert(0, '/app/common')
 
-<<<<<<< HEAD
-from utils import get_redis, get_async_ddb_table, now_iso
-=======
 from utils import get_redis, now_iso
->>>>>>> cc12040e
 
 from middleware import add_cors_middleware
 from config import config
@@ -118,36 +110,6 @@
 
 
 async def ddb_put_rate(pair: str, rate: float, source: str, manual: bool = False) -> Dict[str, Any]:
-<<<<<<< HEAD
-    """Write the latest rate for a currency pair to DynamoDB asynchronously."""
-
-    async with get_async_ddb_table(
-        config.AWS_REGION, config.DDB_ENDPOINT, config.DDB_TABLE
-    ) as table:
-        try:
-            response = await table.update_item(
-                Key={"pair": pair},
-                UpdateExpression=(
-                    "SET #r = :r, updated_at = :ts, #s = :src, manual = :m, "
-                    "version = if_not_exists(version, :zero) + :one"
-                ),
-                ExpressionAttributeNames={"#r": "rate", "#s": "source"},
-                ExpressionAttributeValues={
-                    ":r": Decimal(str(rate)),
-                    ":ts": now_iso(),
-                    ":src": source,
-                    ":m": bool(manual),
-                    ":zero": Decimal("0"),
-                    ":one": Decimal("1"),
-                },
-                ReturnValues="ALL_NEW",
-            )
-        except ClientError as exc:
-            code = exc.response.get("Error", {}).get("Code")
-            raise RuntimeError(f"DynamoDB update failed ({code})") from exc
-
-    attrs = _to_native(response.get("Attributes", {}))
-=======
     """Write the latest rate for a currency pair to DynamoDB using aioboto3."""
 
     async with _DDB_SESSION.resource(
@@ -177,7 +139,6 @@
 
     attrs = _to_native(response.get("Attributes", {}))
 
->>>>>>> cc12040e
     item: Dict[str, Any] = {
         "pair": attrs.get("pair", pair),
         "rate": attrs.get("rate", float(rate)),
